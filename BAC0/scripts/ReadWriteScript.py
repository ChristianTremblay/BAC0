--- conflicted
+++ resolved
@@ -24,17 +24,11 @@
 
 from bacpypes.debugging import bacpypes_debugging, ModuleLogger
 
-<<<<<<< HEAD
-from BAC0.scripts.BasicScript import BasicScript
-from BAC0.core.io.Read import ReadProperty
-from BAC0.core.io.Write import WriteProperty
-from BAC0.core.io.Simulate import Simulation
-=======
 from ..scripts.BasicScript import BasicScript
 from ..core.io.Read import ReadProperty
 from ..core.io.Write import WriteProperty
 from ..core.functions.GetIPAddr import getIPAddr as ip
->>>>>>> 8a5ffff9
+from ..core.io.Simulate import Simulation
 
 # some debugging
 _debug = 0
