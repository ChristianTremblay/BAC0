#!/usr/bin/python
# -*- coding: utf-8 -*-
#
# Copyright (C) 2015 by Christian Tremblay, P.Eng <christian.tremblay@servisys.com>
#
# Licensed under LGPLv3, see file LICENSE in this source tree.
"""
This module starts an external process : bokeh serve
As Bokeh use Tornado, I didn't find a way to include the server in the code.
The IOLoop creates some conflicts. 

So actually, the process is called outside of the script... then communication
with the server is made using localhost:5006
"""
from threading import Thread

from bokeh.server.server import Server

from flask import Flask, render_template
from bokeh.embed import server_document

class FlaskServer(Thread):

    # Init thread running server
    def __init__(self, port=8111, *, daemon = True):
        Thread.__init__(self, daemon = daemon)
<<<<<<< HEAD
        self.p = None
=======
        self.flask_app = Flask(__name__)
        self.port = port
        self.config_flask_app()
>>>>>>> 4876410a
        self.exitFlag = False
                
    def run(self):
        self.process()

    def process(self):
        while not self.exitFlag:
            self.task()

    def startServer(self):
<<<<<<< HEAD
        if 'win32' in sys.platform:
            commandToExecute = "bokeh serve"
        else:
            commandToExecute = "bokeh serve"
        cmdargs = shlex.split(commandToExecute)
        self.p = subprocess.Popen(cmdargs, stdout=PIPE, stderr=PIPE,  shell=False)
        output, errors = self.p.communicate()
        if self.p.returncode:
            print('Failed running %s' % commandToExecute)
            raise Exception(errors)
        return output.decode('utf-8')
    
    def task(self):
        try:
            if not self.exitFlag:
                self.startServer()
        except Exception:
            print('Bokeh server already running')
=======
        self.flask_app.run(port=self.port)

    def config_flask_app(self):
        @self.flask_app.route('/trends', methods=['GET'])
        def bkapp_trends_page():
            script = server_document('http://localhost:5006/trends')
            return render_template("embed.html", script=script, template="Flask")
 
        @self.flask_app.route('/devices', methods=['GET'])
        def bkapp_devices_page():
            script = server_document('http://localhost:5006/devices')
            return render_template("embed.html", script=script, template="Flask")

        @self.flask_app.route('/notes', methods=['GET'])
        def bkapp_notes_page():
            script = server_document('http://localhost:5006/notes')
            return render_template("embed.html", script=script, template="Flask")
        
        @self.flask_app.route('/', methods=['GET'])
        def home_page():
            #script = server_document('http://localhost:5006')
            return render_template("index.html", template="Flask")   
        
    def task(self):
        try:
            self.startServer()
        except Exception as err:
            print('Flask server already running', err)
            self.exitFlag = True

    def stop(self):
        self.bokeh_server.stop()
        self.exitFlag = True

    def beforeStop(self):
        """
        Action done when closing thread
        """
        pass
    
class Bokeh_Worker(Thread):

    # Init thread running server
    def __init__(self, dev, trends,notes, *, daemon = True):
        Thread.__init__(self, daemon = daemon)
        self.dev = dev
        self.trends= trends
        self.notes= notes
        self.exitFlag = False
                
    def run(self):
        self.process()

    def process(self):
        while not self.exitFlag:
            self.task()

    def startServer(self):
        self.server = Server({'/devices' : self.dev, 
                              '/trends' : self.trends,
                              '/notes' : self.notes}, allow_websocket_origin=["localhost:8111", "localhost:5006"])
        self.server.start()
        self.server.io_loop.start()
    
    def task(self):
        try:
            self.startServer()
        except Exception as err:
            print('Bokeh server already running', err)
>>>>>>> 4876410a
            self.exitFlag = True

    def stop(self):
        print('Trying to stop Bokeh Server')
        #self.bokeh_server.stop()
        self.p.terminate()
        self.exitFlag = True

    def beforeStop(self):
        """
        Action done when closing thread
        """
        pass<|MERGE_RESOLUTION|>--- conflicted
+++ resolved
@@ -1,146 +1,121 @@
-#!/usr/bin/python
-# -*- coding: utf-8 -*-
-#
-# Copyright (C) 2015 by Christian Tremblay, P.Eng <christian.tremblay@servisys.com>
-#
-# Licensed under LGPLv3, see file LICENSE in this source tree.
-"""
-This module starts an external process : bokeh serve
-As Bokeh use Tornado, I didn't find a way to include the server in the code.
-The IOLoop creates some conflicts. 
-
-So actually, the process is called outside of the script... then communication
-with the server is made using localhost:5006
-"""
-from threading import Thread
-
-from bokeh.server.server import Server
-
-from flask import Flask, render_template
-from bokeh.embed import server_document
-
-class FlaskServer(Thread):
-
-    # Init thread running server
-    def __init__(self, port=8111, *, daemon = True):
-        Thread.__init__(self, daemon = daemon)
-<<<<<<< HEAD
-        self.p = None
-=======
-        self.flask_app = Flask(__name__)
-        self.port = port
-        self.config_flask_app()
->>>>>>> 4876410a
-        self.exitFlag = False
-                
-    def run(self):
-        self.process()
-
-    def process(self):
-        while not self.exitFlag:
-            self.task()
-
-    def startServer(self):
-<<<<<<< HEAD
-        if 'win32' in sys.platform:
-            commandToExecute = "bokeh serve"
-        else:
-            commandToExecute = "bokeh serve"
-        cmdargs = shlex.split(commandToExecute)
-        self.p = subprocess.Popen(cmdargs, stdout=PIPE, stderr=PIPE,  shell=False)
-        output, errors = self.p.communicate()
-        if self.p.returncode:
-            print('Failed running %s' % commandToExecute)
-            raise Exception(errors)
-        return output.decode('utf-8')
-    
-    def task(self):
-        try:
-            if not self.exitFlag:
-                self.startServer()
-        except Exception:
-            print('Bokeh server already running')
-=======
-        self.flask_app.run(port=self.port)
-
-    def config_flask_app(self):
-        @self.flask_app.route('/trends', methods=['GET'])
-        def bkapp_trends_page():
-            script = server_document('http://localhost:5006/trends')
-            return render_template("embed.html", script=script, template="Flask")
- 
-        @self.flask_app.route('/devices', methods=['GET'])
-        def bkapp_devices_page():
-            script = server_document('http://localhost:5006/devices')
-            return render_template("embed.html", script=script, template="Flask")
-
-        @self.flask_app.route('/notes', methods=['GET'])
-        def bkapp_notes_page():
-            script = server_document('http://localhost:5006/notes')
-            return render_template("embed.html", script=script, template="Flask")
-        
-        @self.flask_app.route('/', methods=['GET'])
-        def home_page():
-            #script = server_document('http://localhost:5006')
-            return render_template("index.html", template="Flask")   
-        
-    def task(self):
-        try:
-            self.startServer()
-        except Exception as err:
-            print('Flask server already running', err)
-            self.exitFlag = True
-
-    def stop(self):
-        self.bokeh_server.stop()
-        self.exitFlag = True
-
-    def beforeStop(self):
-        """
-        Action done when closing thread
-        """
-        pass
-    
-class Bokeh_Worker(Thread):
-
-    # Init thread running server
-    def __init__(self, dev, trends,notes, *, daemon = True):
-        Thread.__init__(self, daemon = daemon)
-        self.dev = dev
-        self.trends= trends
-        self.notes= notes
-        self.exitFlag = False
-                
-    def run(self):
-        self.process()
-
-    def process(self):
-        while not self.exitFlag:
-            self.task()
-
-    def startServer(self):
-        self.server = Server({'/devices' : self.dev, 
-                              '/trends' : self.trends,
-                              '/notes' : self.notes}, allow_websocket_origin=["localhost:8111", "localhost:5006"])
-        self.server.start()
-        self.server.io_loop.start()
-    
-    def task(self):
-        try:
-            self.startServer()
-        except Exception as err:
-            print('Bokeh server already running', err)
->>>>>>> 4876410a
-            self.exitFlag = True
-
-    def stop(self):
-        print('Trying to stop Bokeh Server')
-        #self.bokeh_server.stop()
-        self.p.terminate()
-        self.exitFlag = True
-
-    def beforeStop(self):
-        """
-        Action done when closing thread
-        """
+#!/usr/bin/python
+# -*- coding: utf-8 -*-
+#
+# Copyright (C) 2015 by Christian Tremblay, P.Eng <christian.tremblay@servisys.com>
+#
+# Licensed under LGPLv3, see file LICENSE in this source tree.
+"""
+This module starts an external process : bokeh serve
+As Bokeh use Tornado, I didn't find a way to include the server in the code.
+The IOLoop creates some conflicts. 
+
+So actually, the process is called outside of the script... then communication
+with the server is made using localhost:5006
+"""
+from threading import Thread
+
+from bokeh.server.server import Server
+
+from flask import Flask, render_template
+from bokeh.embed import server_document
+
+class FlaskServer(Thread):
+
+    # Init thread running server
+    def __init__(self, port=8111, *, daemon = True):
+        Thread.__init__(self, daemon = daemon)
+        self.flask_app = Flask(__name__)
+        self.port = port
+        self.config_flask_app()
+        self.exitFlag = False
+                
+    def run(self):
+        self.process()
+
+    def process(self):
+        while not self.exitFlag:
+            self.task()
+
+    def startServer(self):
+        self.flask_app.run(port=self.port)
+
+    def config_flask_app(self):
+        @self.flask_app.route('/trends', methods=['GET'])
+        def bkapp_trends_page():
+            script = server_document('http://localhost:5006/trends')
+            return render_template("embed.html", script=script, template="Flask")
+ 
+        @self.flask_app.route('/devices', methods=['GET'])
+        def bkapp_devices_page():
+            script = server_document('http://localhost:5006/devices')
+            return render_template("embed.html", script=script, template="Flask")
+
+        @self.flask_app.route('/notes', methods=['GET'])
+        def bkapp_notes_page():
+            script = server_document('http://localhost:5006/notes')
+            return render_template("embed.html", script=script, template="Flask")
+        
+        @self.flask_app.route('/', methods=['GET'])
+        def home_page():
+            #script = server_document('http://localhost:5006')
+            return render_template("index.html", template="Flask")   
+        
+    def task(self):
+        try:
+            self.startServer()
+        except Exception as err:
+            print('Flask server already running', err)
+            self.exitFlag = True
+
+    def stop(self):
+        print('Trying to stop Bokeh Server')
+        #self.bokeh_server.stop()
+        self.p.terminate()
+        self.exitFlag = True
+
+    def beforeStop(self):
+        """
+        Action done when closing thread
+        """
+        pass
+    
+class Bokeh_Worker(Thread):
+
+    # Init thread running server
+    def __init__(self, dev, trends,notes, *, daemon = True):
+        Thread.__init__(self, daemon = daemon)
+        self.dev = dev
+        self.trends= trends
+        self.notes= notes
+        self.exitFlag = False
+                
+    def run(self):
+        self.process()
+
+    def process(self):
+        while not self.exitFlag:
+            self.task()
+
+    def startServer(self):
+        self.server = Server({'/devices' : self.dev, 
+                              '/trends' : self.trends,
+                              '/notes' : self.notes}, allow_websocket_origin=["localhost:8111", "localhost:5006"])
+        self.server.start()
+        self.server.io_loop.start()
+    
+    def task(self):
+        try:
+            self.startServer()
+        except Exception as err:
+            print('Bokeh server already running', err)
+            self.exitFlag = True
+
+    def stop(self):
+        self.bokeh_server.stop()
+        self.exitFlag = True
+
+    def beforeStop(self):
+        """
+        Action done when closing thread
+        """
         pass